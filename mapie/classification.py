from __future__ import annotations
from typing import Optional, Union, Tuple, Iterable

import numpy as np
from sklearn.base import BaseEstimator, ClassifierMixin
from sklearn.linear_model import LogisticRegression
from sklearn.model_selection import BaseCrossValidator
from sklearn.pipeline import Pipeline
from sklearn.utils import check_X_y, check_array, check_random_state
from sklearn.utils.multiclass import type_of_target
from sklearn.utils.validation import check_is_fitted
from sklearn.preprocessing import LabelBinarizer

from ._typing import ArrayLike
from ._machine_precision import EPSILON
from .utils import (
    check_null_weight,
    check_n_features_in,
    check_alpha,
    check_alpha_and_n_samples,
    check_n_jobs,
    check_verbose
)


class MapieClassifier(BaseEstimator, ClassifierMixin):  # type: ignore
    """
    Prediction sets for classification.

    This class implements several conformal prediction strategies for
    estimating prediction sets for classification. Instead of giving a
    single predicted label, the idea is to give a set of predicted labels
    (or prediction sets) which come with mathematically guaranteed coverages.

    Parameters
    ----------
    estimator : Optional[ClassifierMixin]
        Any classifier with scikit-learn API
        (i.e. with fit, predict, and predict_proba methods), by default None.
        If ``None``, estimator defaults to a ``LogisticRegression`` instance.

    method: Optional[str]
        Method to choose for prediction interval estimates.
        Choose among:

        - "score", based on the the scores
          (i.e. 1 minus the softmax score of the true label)
          on the calibration set.
        - "cumulated_score", based on the sum of the softmax outputs of the
          labels until the true label is reached, on the calibration set.
        - "naive", sum of the probabilities until the 1-alpha thresold
        - "top_k", based on the index of the true label in the softmax outputs
          of the model, on the calibration set

          By default "score".

    cv: Optional[str]
        The cross-validation strategy for computing scores :

        - ``"prefit"``, assumes that ``estimator`` has been fitted already.
          All data provided in the ``fit`` method is then used
          to calibrate the predictions through the score computation.
          At prediction time, quantiles of these scores are used to estimate
          prediction sets.

        By default ``prefit``.

    n_jobs: Optional[int]
        Number of jobs for parallel processing using joblib
        via the "locky" backend.
        At this moment, parallel processing is disabled.
        If ``-1`` all CPUs are used.
        If ``1`` is given, no parallel computing code is used at all,
        which is useful for debugging.
        For n_jobs below ``-1``, ``(n_cpus + 1 + n_jobs)`` are used.
        None is a marker for ‘unset’ that will be interpreted as ``n_jobs=1``
        (sequential execution).

        By default ``None``.

    random_state: Optional[Union[int, RandomState]]
        Pseudo random number generator state used for random uniform sampling
        for evaluation quantiles and prediction sets in cumulated_score.
        Pass an int for reproducible output across multiple function calls.

        By default ```0``.

    verbose : int, optional
        The verbosity level, used with joblib for multiprocessing.
        At this moment, parallel processing is disabled.
        The frequency of the messages increases with the verbosity level.
        If it more than ``10``, all iterations are reported.
        Above ``50``, the output is sent to stdout.

        By default ``0``.

    Attributes
    ----------
    valid_methods: List[str]
        List of all valid methods.

    single_estimator_ : sklearn.ClassifierMixin
        Estimator fitted on the whole training set.

    n_features_in_: int
        Number of features passed to the fit method.

    n_samples_val_: Union[int, List[int]]
        Number of samples passed to the fit method.

    conformity_scores_ : np.ndarray of shape (n_samples_train)
        The conformity scores used to calibrate the prediction sets.

    quantiles_ : np.ndarray of shape (n_alpha)
        The quantiles estimated from ``conformity_scores_`` and alpha values.

    References
    ----------
    Mauricio Sadinle, Jing Lei, and Larry Wasserman.
    "Least Ambiguous Set-Valued Classifiers with Bounded Error Levels",
    Journal of the American Statistical Association, 114, 2019.

    Yaniv Romano, Matteo Sesia and Emmanuel J. Candès.
    "Classification with Valid and Adaptive Coverage."
    NeurIPS 202 (spotlight).

    Anastasios Nikolas Angelopoulos, Stephen Bates, Michael Jordan
    and Jitendra Malik.
    "Uncertainty Sets for Image Classifiers using Conformal Prediction."
    International Conference on Learning Representations 2021.

    Examples
    --------
    >>> import numpy as np
    >>> from sklearn.naive_bayes import GaussianNB
    >>> from mapie.classification import MapieClassifier
    >>> X_toy = np.arange(9).reshape(-1, 1)
    >>> y_toy = np.stack([0, 0, 1, 0, 1, 2, 1, 2, 2])
    >>> clf = GaussianNB().fit(X_toy, y_toy)
    >>> mapie = MapieClassifier(estimator=clf, cv="prefit").fit(X_toy, y_toy)
    >>> _, y_pi_mapie = mapie.predict(X_toy, alpha=0.2)
    >>> print(y_pi_mapie[:, :, 0])
    [[ True False False]
     [ True False False]
     [ True False False]
     [ True  True False]
     [False  True False]
     [False  True  True]
     [False False  True]
     [False False  True]
     [False False  True]]
    """

<<<<<<< HEAD
    valid_methods_ = [
        "score",
        "cumulated_score",
        "naive",
        "top_k"
    ]
=======
    valid_methods_ = ["score", "cumulated_score"]
>>>>>>> 74ce2838

    def __init__(
        self,
        estimator: Optional[ClassifierMixin] = None,
        method: str = "score",
        cv: Optional[str] = "prefit",
        n_jobs: Optional[int] = None,
        random_state: Optional[Union[int, np.random.RandomState]] = None,
        verbose: int = 0
    ) -> None:
        self.estimator = estimator
        self.method = method
        self.cv = cv
        self.n_jobs = n_jobs
        self.random_state = random_state
        self.verbose = verbose

    def _check_parameters(self) -> None:
        """
        Perform several checks on input parameters.

        Raises
        ------
        ValueError
            If parameters are not valid.
        """
        if self.method not in self.valid_methods_:
            raise ValueError(
                "Invalid method. "
                "Allowed values are 'score' or 'cumulated_score'."
            )
        check_n_jobs(self.n_jobs)
        check_verbose(self.verbose)
        check_random_state(self.random_state)

    def _check_estimator(
        self,
        X: ArrayLike,
        y: ArrayLike,
        estimator: Optional[ClassifierMixin] = None,
    ) -> ClassifierMixin:
        """
        Check if estimator is ``None``,
        and returns a ``LogisticRegression`` instance if necessary.
        If the ``cv`` attribute is ``"prefit"``,
        check if estimator is indeed already fitted.

        Parameters
        ----------
        X : ArrayLike of shape (n_samples, n_features)
            Training data.

        y : ArrayLike of shape (n_samples,)
            Training labels.

        estimator : Optional[ClassifierMixin], optional
            Estimator to check, by default ``None``

        Returns
        -------
        ClassifierMixin
            The estimator itself or a default ``LogisticRegression`` instance.

        Raises
        ------
        ValueError
            If the estimator is not ``None``
            and has no fit, predict, nor predict_proba methods.

        NotFittedError
            If the estimator is not fitted and ``cv`` attribute is "prefit".
        """
        if estimator is None:
            return LogisticRegression(multi_class="multinomial").fit(X, y)
        if (
            not hasattr(estimator, "fit")
            and not hasattr(estimator, "predict")
            and not hasattr(estimator, "predict_proba")
        ):
            raise ValueError(
                "Invalid estimator. "
                "Please provide a classifier with fit,"
                "predict, and predict_proba methods."
            )
        if self.cv == "prefit":
            if isinstance(self.estimator, Pipeline):
                check_is_fitted(self.estimator[-1])
            else:
                check_is_fitted(self.estimator)
        return estimator

    def _check_cv(
        self, cv: Optional[Union[int, str, BaseCrossValidator]] = None
    ) -> Optional[Union[float, str]]:
        """
        Check if cross-validator is ``None`` or ``"prefit"``.
        Else raise error.

        Parameters
        ----------
        cv : Optional[Union[int, str, BaseCrossValidator]], optional
            Cross-validator to check, by default ``None``.

        Returns
        -------
        Optional[Union[float, str]]
            'prefit' or None.

        Raises
        ------
        ValueError
            If the cross-validator is not valid.
        """
        if cv is None:
            return "prefit"
        if cv == "prefit":
            return cv
        raise ValueError("Invalid cv argument." "Allowed value is 'prefit'.")

    def _check_include_last_label(
        self,
        include_last_label: Optional[Union[bool, str]]
    ) -> Optional[Union[bool, str]]:
        """
        Check if include_last_label is a boolean or a string.
        Else raise error.

        Parameters
        ----------
        include_last_label : Optional[Union[bool, str]]
            Whether or not to include last label in
            prediction sets for the "cumulated_score" method. Choose among:

            - False, does not include label whose cumulated score is just over
             the quantile.
            - True, includes label whose cumulated score is just over the
            quantile, unless there is only one label in the prediction set.
            - "randomized", randomly includes label whose cumulated score is
            just over the quantile based on the comparison of a uniform number
            and the difference between the cumulated score of the last label
            and the quantile.

        Returns
        -------
        Optional[Union[bool, str]]

        Raises
        ------
        ValueError
            "Invalid include_last_label argument. "
            "Should be a boolean or 'randomized'."
        """
        if (
            (not isinstance(include_last_label, bool)) and
            (not include_last_label == "randomized")
        ):
            raise ValueError(
                "Invalid include_last_label argument. "
                "Should be a boolean or 'randomized'."
            )
        else:
            return include_last_label

    def _check_proba_normalized(
        self,
        y_pred_proba: ArrayLike
    ) -> Optional[ArrayLike]:
        """
        Check if, for all the observations, the sum of
        the probabilities is equal to one.

        Parameters
        ----------
        y_pred_proba : ArrayLike of shape (n_samples, n_classes)
            Softmax output of a model.

        Returns
        -------
        Optional[ArrayLike] of shape (n_samples, n_classes)
            Softmax output of a model if the scores all sum
            to one.

        Raises
        ------
            ValueError
            If the sum of the scores is not equal to one.
        """
        np.testing.assert_allclose(
            np.sum(y_pred_proba, axis=1),
            1,
            err_msg="The sum of the scores is not equal to one."
        )
        return y_pred_proba

    def _get_last_index_included(
        self,
        y_pred_proba_cumsum: ArrayLike,
        include_last_label: Optional[Union[bool, str]]
    ) -> ArrayLike:
        """
        Return the index of the last included sorted probability
        depending if we included the first label over the quantile
        or not.

        Parameters
        ----------
        y_pred_proba_cumsum : ArrayLike of shape (n_samples, n_classes)
            Cumsumed probabilities in the original order.
        include_last_label : Union[bool, str]
            Whether or not include the last label. If 'randomized',
            the last label is included.

        Returns
        -------
        Optional[ArrayLike] of shape (n_samples, n_classes)
            Index of the last included sorted probability.
        """
        if (
            (include_last_label is True) or
            (include_last_label == 'randomized')
        ):
            y_pred_index_last = np.stack(
                [
                    np.argmin(
                        np.ma.masked_less(
                            y_pred_proba_cumsum,
                            quantile
                        ),
                        axis=1
                    )
                    for quantile in self.quantiles_
                ], axis=1
            )
        elif (include_last_label is False):
            y_pred_index_last = np.stack(
                [
                    np.argmax(
                        np.ma.masked_where(
                            y_pred_proba_cumsum > np.maximum(
                                quantile,
                                np.min(y_pred_proba_cumsum, axis=1) + EPSILON
                            ).reshape(-1, 1),
                            y_pred_proba_cumsum
                        ),
                        axis=1
                    )
                    for quantile in self.quantiles_
                ], axis=1
            )
        else:
            raise ValueError(
                "Invalid include_last_label argument. "
                "Should be a boolean or 'randomized'."
            )

        return y_pred_index_last

    def _add_random_tie_breaking(
        self,
        prediction_sets: ArrayLike,
        y_pred_index_last: ArrayLike,
        y_pred_proba_cumsum: ArrayLike,
        y_pred_proba_last: ArrayLike
    ) -> ArrayLike:
        """
        Randomly remove last label from prediction set based on the
        comparison between a random number and the difference between
        cumulated score of the last included label and the quantile.

        Parameters
        ----------
        prediction_sets : ArrayLike of shape (n_samples, n_classes, n_alpha)
            Prediction set for each observation and each alpha.
        y_pred_index_last : ArrayLike of shape (n_samples, n_alpha)
            Index of the last included label.
        y_pred_proba_cumsum : ArrayLike of shape (n_samples, n_classes)
            Cumsumed probability of the model in the original order.
        y_pred_proba_last : ArrayLike of shape (n_samples, n_alpha)
            Last included probability.

        Returns
        -------
        ArrayLike of shape (n_samples, n_classes, n_alpha)
            Updated version of prediction_sets with randomly removed
            labels.
        """
        # filter sorting probabilities with kept labels
        y_proba_last_cumsumed = np.stack(
            [
                np.squeeze(
                    np.take_along_axis(
                        y_pred_proba_cumsum,
                        y_pred_index_last[:, iq].reshape(-1, 1),
                        axis=1
                    )
                )
                for iq, _ in enumerate(self.quantiles_)
            ], axis=1
        )
        # compute V parameter from Romano+(2020)
        vs = np.stack(
            [
                (
                    y_proba_last_cumsumed[:, iq]
                    - quantile
                ) / y_pred_proba_last[:, iq]
                for iq, quantile in enumerate(self.quantiles_)
            ], axis=1,
        )
        # get random numbers for each observation and alpha value
        random_state = check_random_state(self.random_state)
        us = random_state.uniform(size=prediction_sets.shape[0])
        # remove last label from comparison between uniform number and V
        vs_less_than_us = vs < us[:, np.newaxis]
        np.put_along_axis(
            prediction_sets,
            y_pred_index_last[:, np.newaxis, :],
            vs_less_than_us[:, np.newaxis, :],
            axis=1
        )
        return prediction_sets

    def fit(
        self,
        X: ArrayLike,
        y: ArrayLike,
        sample_weight: Optional[ArrayLike] = None,
    ) -> MapieClassifier:
        """
        Fit the base estimator or use the fitted base estimator.

        Parameters
        ----------
        X : ArrayLike of shape (n_samples, n_features)
            Training data.

        y : ArrayLike of shape (n_samples,)
            Training labels.

        sample_weight : Optional[ArrayLike] of shape (n_samples,)
            Sample weights for fitting the out-of-fold models.
            If None, then samples are equally weighted.
            If some weights are null,
            their corresponding observations are removed
            before the fitting process and hence have no prediction sets.

            By default None.

        Returns
        -------
        MapieClassifier
            The model itself.
        """
        # Checks
        self._check_parameters()
        cv = self._check_cv(self.cv)
        estimator = self._check_estimator(X, y, self.estimator)

        X, y = check_X_y(
            X, y, force_all_finite=False, dtype=["float64", "int", "object"]
        )
        assert type_of_target(y) == "multiclass"
        self.n_features_in_ = check_n_features_in(X, cv, estimator)
        sample_weight, X, y = check_null_weight(sample_weight, X, y)

        # Work
        self.single_estimator_ = estimator
        y_pred_proba = self.single_estimator_.predict_proba(X)
        y_pred_proba = self._check_proba_normalized(y_pred_proba)
        self.n_samples_val_ = X.shape[0]
        if self.method == "score":
            self.conformity_scores_ = np.take_along_axis(
                1 - y_pred_proba, y.reshape(-1, 1), axis=1
            )
        elif self.method == "cumulated_score":
            encoder = LabelBinarizer().fit(y)
            y_true = encoder.transform(y)
            index_sorted = np.fliplr(np.argsort(y_pred_proba, axis=1))
            y_pred_proba_sorted = np.take_along_axis(
                y_pred_proba, index_sorted, axis=1
            )
            y_true_sorted = np.take_along_axis(y_true, index_sorted, axis=1)
            y_pred_proba_sorted_cumsum = np.cumsum(y_pred_proba_sorted, axis=1)
            cutoff = encoder.inverse_transform(y_true_sorted)
            self.conformity_scores_ = np.take_along_axis(
                y_pred_proba_sorted_cumsum, cutoff.reshape(-1, 1), axis=1
            )
            y_proba_true = np.take_along_axis(
                y_pred_proba, y.reshape(-1, 1), axis=1
            )
<<<<<<< HEAD
            np.random.seed(self.random_state)
            rnds = np.random.uniform(size=y_pred.shape[0]).reshape(-1, 1)
            self.scores_ += -y_proba_true + rnds*y_proba_true
        elif self.method == "naive":
            self.scores_ = None
        else:
            y_labels = [i for i in range(len(y_pred[0]))]
            encoder = LabelBinarizer().fit(y_labels)
            y_true = encoder.transform(y)
            index = np.fliplr(np.argsort(y_pred, axis=1))
            y_pred_sorted = np.take_along_axis(y_pred, index, axis=1)
            y_true_sorted = np.take_along_axis(y_true, index, axis=1)
            y_pred_sorted_cumsum = np.cumsum(y_pred_sorted, axis=1)
            cutoff = encoder.inverse_transform(y_true_sorted)
            self.scores_ = cutoff.reshape(-1, 1)
=======
            random_state = check_random_state(self.random_state)
            u = random_state.uniform(size=len(y_pred_proba)).reshape(-1, 1)
            self.conformity_scores_ -= u*y_proba_true

        else:
            raise ValueError(
                "Invalid method. "
                "Allowed values are 'score' or 'cumulated_score'."
            )
>>>>>>> 74ce2838

        return self

    def predict(
        self,
        X: ArrayLike,
        alpha: Optional[Union[float, Iterable[float]]] = None,
        include_last_label: Optional[Union[bool, str]] = True,
    ) -> Union[np.ndarray, Tuple[np.ndarray, np.ndarray]]:
        """
        Prediction prediction sets on new samples based on target confidence
        interval.
        Prediction sets for a given ``alpha`` are deduced from :

        - quantiles of softmax scores ("score" method)
        - quantiles of cumulated scores ("cumulated_score" method)

        Parameters
        ----------
        X : ArrayLike of shape (n_samples, n_features)
            Test data.

        alpha: Optional[Union[float, Iterable[float]]]
            Can be a float, a list of floats, or a ``np.ndarray`` of floats.
            Between 0 and 1, represent the uncertainty of the confidence
            interval.
            Lower ``alpha`` produce larger (more conservative) prediction
            sets.
            ``alpha`` is the complement of the target coverage level.
            By default ``None``.

        include_last_label: Optional[Union[bool, str]]
            Whether or not to include last label in
            prediction sets for the "cumulated_score" method. Choose among:

            - False, does not include label whose cumulated score is just over
             the quantile.
            - True, includes label whose cumulated score is just over the
            quantile, unless there is only one label in the prediction set.
            - "randomized", randomly includes label whose cumulated score is
            just over the quantile based on the comparison of a uniform number
            and the difference between the cumulated score of the last label
            and the quantile.
            By default ``True``.

        Returns
        -------
        Union[np.ndarray, Tuple[np.ndarray, np.ndarray]]

        - np.ndarray of shape (n_samples,) if alpha is None.

        - Tuple[np.ndarray, np.ndarray] of shapes
        (n_samples,) and (n_samples, n_classes, n_alpha) if alpha is not None.
        """
        # Checks
        include_last_label = self._check_include_last_label(include_last_label)
        alpha_ = check_alpha(alpha)
        check_is_fitted(
            self,
            [
                "single_estimator_",
                "conformity_scores_",
                "n_features_in_",
                "n_samples_val_",
            ],
        )
        X = check_array(X, force_all_finite=False, dtype=["float64", "object"])
        y_pred = self.single_estimator_.predict(X)
        y_pred_proba = self.single_estimator_.predict_proba(X)
        y_pred_proba = self._check_proba_normalized(y_pred_proba)
        n = self.n_samples_val_
        if alpha_ is None:
            return np.array(y_pred)
        else:

            # Choice of the quantile
            check_alpha_and_n_samples(alpha_, n)
<<<<<<< HEAD

            if self.method == 'score':
                self.quantiles_ = np.stack([
                    np.quantile(
                        self.scores_,
                        ((n + 1) * (1 - _alpha)) / n,
                        interpolation="lower"
                    ) for _alpha in alpha_
                ])
            elif self.method == "cumulated_score":
                self.quantiles_ = np.stack([
                    np.quantile(
                        self.scores_,
                        ((n + 1) * (1 - _alpha)) / n,
                        interpolation="lower"
                    ) for _alpha in alpha_
                ])
            elif self.method == "naive":
                self.quantiles_ = np.stack([
                    1 - _alpha for _alpha in alpha_
                ])
            else:
                self.quantiles_ = np.stack([
                    np.quantile(
                        self.scores_,
                        ((n + 1) * (1 - _alpha)) / n,
                        interpolation="lower"
                        ) for _alpha in alpha_
                ])

            # Prediction sets
            if self.method == "score":
                prediction_sets = np.stack([
                    y_pred_proba > 1 - quantile
                    for quantile in self.quantiles_
                ], axis=2)
            elif ((self.method == "cumulated_score") or
                    (self.method == "naive")):
=======
            self.quantiles_ = np.stack([
                np.quantile(
                    self.conformity_scores_,
                    ((n + 1) * (1 - _alpha)) / n,
                    interpolation="higher"
                ) for _alpha in alpha_
            ])
            if self.method == "score":
                prediction_sets = np.stack(
                    [
                        y_pred_proba > 1 - quantile
                        for quantile in self.quantiles_
                    ],
                    axis=2,
                )
            elif self.method == "cumulated_score":
>>>>>>> 74ce2838
                # sort labels by decreasing probability
                index_sorted = np.fliplr(np.argsort(y_pred_proba, axis=1))
                # sort probabilities by decreasing order
                y_pred_proba_sorted = np.take_along_axis(
                    y_pred_proba, index_sorted, axis=1
                )
                # get sorted cumulated score
                y_pred_proba_sorted_cumsum = np.cumsum(
                    y_pred_proba_sorted, axis=1
                )
                # get cumulated score at their original position
                y_pred_proba_cumsum = np.take_along_axis(
                    y_pred_proba_sorted_cumsum,
                    np.argsort(index_sorted),
                    axis=1
                )
                # get index of the last included label
                y_pred_index_last = self._get_last_index_included(
                    y_pred_proba_cumsum,
                    include_last_label
                )
                # get the probability of the last included label
                y_pred_proba_last = np.stack(
                    [
                        np.squeeze(
                            np.take_along_axis(
                                y_pred_proba,
                                y_pred_index_last[:, iq].reshape(-1, 1),
                                axis=1
                            )
                        )
                        for iq, _ in enumerate(self.quantiles_)
                    ], axis=1
                )
                # get the prediction set by taking all probabilities above the
                # last one
                prediction_sets = np.stack(
                    [
                        np.ma.masked_greater_equal(
                            y_pred_proba,
                            y_pred_proba_last[:, iq].reshape(-1, 1) - EPSILON
                        ).mask
                        for iq, _ in enumerate(self.quantiles_)
                    ], axis=2
                )
                # remove last label randomly
                if include_last_label == 'randomized':
                    prediction_sets = self._add_random_tie_breaking(
                        prediction_sets,
                        y_pred_index_last,
                        y_pred_proba_cumsum,
                        y_pred_proba_last
                    )
<<<<<<< HEAD
                    for i, _ in enumerate(self.quantiles_)
                ], axis=2)

            else:
                # sort labels by decreasing probability
                index_sorted = np.fliplr(np.argsort(y_pred_proba, axis=1))
                y_bool = np.stack([
                    np.array([[True if i <= quantile else False
                               for i in range(len(y_pred_proba[0]))]])
                    for quantile in self.quantiles_
                    ], axis=2)
                prediction_sets = np.stack([
                    np.take_along_axis(
                        y_bool[:, :, i],
                        np.argsort(index_sorted),
                        axis=1
                    )
                    for i, _ in enumerate(self.quantiles_)
                ], axis=2)
=======
            else:
                raise ValueError(
                    "Invalid method. "
                    "Allowed values are 'score' or 'cumulated_score'."
                )
>>>>>>> 74ce2838

            return y_pred, prediction_sets<|MERGE_RESOLUTION|>--- conflicted
+++ resolved
@@ -151,16 +151,7 @@
      [False False  True]]
     """
 
-<<<<<<< HEAD
-    valid_methods_ = [
-        "score",
-        "cumulated_score",
-        "naive",
-        "top_k"
-    ]
-=======
     valid_methods_ = ["score", "cumulated_score"]
->>>>>>> 74ce2838
 
     def __init__(
         self,
@@ -551,23 +542,6 @@
             y_proba_true = np.take_along_axis(
                 y_pred_proba, y.reshape(-1, 1), axis=1
             )
-<<<<<<< HEAD
-            np.random.seed(self.random_state)
-            rnds = np.random.uniform(size=y_pred.shape[0]).reshape(-1, 1)
-            self.scores_ += -y_proba_true + rnds*y_proba_true
-        elif self.method == "naive":
-            self.scores_ = None
-        else:
-            y_labels = [i for i in range(len(y_pred[0]))]
-            encoder = LabelBinarizer().fit(y_labels)
-            y_true = encoder.transform(y)
-            index = np.fliplr(np.argsort(y_pred, axis=1))
-            y_pred_sorted = np.take_along_axis(y_pred, index, axis=1)
-            y_true_sorted = np.take_along_axis(y_true, index, axis=1)
-            y_pred_sorted_cumsum = np.cumsum(y_pred_sorted, axis=1)
-            cutoff = encoder.inverse_transform(y_true_sorted)
-            self.scores_ = cutoff.reshape(-1, 1)
-=======
             random_state = check_random_state(self.random_state)
             u = random_state.uniform(size=len(y_pred_proba)).reshape(-1, 1)
             self.conformity_scores_ -= u*y_proba_true
@@ -577,7 +551,6 @@
                 "Invalid method. "
                 "Allowed values are 'score' or 'cumulated_score'."
             )
->>>>>>> 74ce2838
 
         return self
 
@@ -655,46 +628,6 @@
 
             # Choice of the quantile
             check_alpha_and_n_samples(alpha_, n)
-<<<<<<< HEAD
-
-            if self.method == 'score':
-                self.quantiles_ = np.stack([
-                    np.quantile(
-                        self.scores_,
-                        ((n + 1) * (1 - _alpha)) / n,
-                        interpolation="lower"
-                    ) for _alpha in alpha_
-                ])
-            elif self.method == "cumulated_score":
-                self.quantiles_ = np.stack([
-                    np.quantile(
-                        self.scores_,
-                        ((n + 1) * (1 - _alpha)) / n,
-                        interpolation="lower"
-                    ) for _alpha in alpha_
-                ])
-            elif self.method == "naive":
-                self.quantiles_ = np.stack([
-                    1 - _alpha for _alpha in alpha_
-                ])
-            else:
-                self.quantiles_ = np.stack([
-                    np.quantile(
-                        self.scores_,
-                        ((n + 1) * (1 - _alpha)) / n,
-                        interpolation="lower"
-                        ) for _alpha in alpha_
-                ])
-
-            # Prediction sets
-            if self.method == "score":
-                prediction_sets = np.stack([
-                    y_pred_proba > 1 - quantile
-                    for quantile in self.quantiles_
-                ], axis=2)
-            elif ((self.method == "cumulated_score") or
-                    (self.method == "naive")):
-=======
             self.quantiles_ = np.stack([
                 np.quantile(
                     self.conformity_scores_,
@@ -711,7 +644,6 @@
                     axis=2,
                 )
             elif self.method == "cumulated_score":
->>>>>>> 74ce2838
                 # sort labels by decreasing probability
                 index_sorted = np.fliplr(np.argsort(y_pred_proba, axis=1))
                 # sort probabilities by decreasing order
@@ -765,32 +697,10 @@
                         y_pred_proba_cumsum,
                         y_pred_proba_last
                     )
-<<<<<<< HEAD
-                    for i, _ in enumerate(self.quantiles_)
-                ], axis=2)
-
-            else:
-                # sort labels by decreasing probability
-                index_sorted = np.fliplr(np.argsort(y_pred_proba, axis=1))
-                y_bool = np.stack([
-                    np.array([[True if i <= quantile else False
-                               for i in range(len(y_pred_proba[0]))]])
-                    for quantile in self.quantiles_
-                    ], axis=2)
-                prediction_sets = np.stack([
-                    np.take_along_axis(
-                        y_bool[:, :, i],
-                        np.argsort(index_sorted),
-                        axis=1
-                    )
-                    for i, _ in enumerate(self.quantiles_)
-                ], axis=2)
-=======
             else:
                 raise ValueError(
                     "Invalid method. "
                     "Allowed values are 'score' or 'cumulated_score'."
                 )
->>>>>>> 74ce2838
 
             return y_pred, prediction_sets