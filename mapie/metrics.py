--- conflicted
+++ resolved
@@ -742,7 +742,6 @@
     return coef_hsic
 
 
-<<<<<<< HEAD
 def cwc(
     y_true: ArrayLike,
     y_pred_low: ArrayLike,
@@ -774,7 +773,96 @@
     alpha : float
         A user-defined parameter representing the designed confidence level of
         the PI.
-=======
+
+    Returns
+    -------
+    float
+        Effective coverage score (CWC) obtained by the prediction intervals.
+
+    Notes
+    -----
+    The effective coverage score (CWC) is calculated using the following
+    formula:
+    CWC = (1 - PINAW) * exp(-eta * (PICP - (1-alpha))**2)
+
+    The CWC penalizes under- and overcoverage in the same way and summarizes
+    the quality of the prediction intervals in a single value.
+
+    High Eta (Large Positive Value):
+
+    When eta is a high positive value, it will strongly
+    emphasize the contribution of (1-pinaw). This means that the algorithm
+    will prioritize reducing the average width of the prediction intervals
+    (pinaw) over achieving a high coverage probability (picp).
+    The exponential term np.exp(-eta*(picp-mu)**2) will have a sharp decline
+    as picp deviates from mu. So, achieving a high picp becomes less important
+    compared to minimizing pinaw.
+    The impact will be narrower prediction intervals on average, which may
+    result in more precise but less conservative predictions.
+
+    Low Eta (Small Positive Value):
+
+    When eta is a low positive value, it will still
+    prioritize reducing the average width of the prediction intervals (pinaw)
+    but with less emphasis compared to higher eta values.
+    The exponential term will be less steep, meaning that deviations of picp
+    from mu will have a moderate impact.
+    You'll get a balance between prediction precision and coverage, but the
+    exact balance will depend on the specific value of eta.
+
+    Negative Eta (Any Negative Value):
+
+    When eta is negative, it will have a different effect on the formula.
+    Negative values of eta will cause the exponential term
+    np.exp(-eta*(picp-mu)**2)
+    to become larger as picp deviates from mu. This means that a negative eta
+    prioritizes achieving a high coverage probability (picp) over minimizing
+    pinaw.
+    In this case, the algorithm will aim to produce wider prediction intervals
+    to ensure a higher likelihood of capturing the true values within those
+    intervals, even if it sacrifices precision.
+    Negative eta values might be used in scenarios where avoiding errors or
+    outliers is critical.
+
+    Null Eta (Eta = 0):
+
+    Specifically, when eta is zero, the CWC score becomes equal to 1 - pinaw,
+    which is equivalent to 1 - (average width of the prediction intervals).
+    Therefore, in this case, the CWC score is primarily based on the size of
+    the prediction interval.
+
+    Examples
+    --------
+    >>> y_true = np.array([5, 7.5, 9.5, 10.5, 12.5])
+    >>> y_preds_low = np.array([4, 6, 9, 8.5, 10.5])
+    >>> y_preds_up = np.array([6, 9, 10, 12.5, 12])
+    >>> eta = 0.01
+    >>> alpha = 0.1
+    >>> print(np.round(cwc(y_true, y_preds_low, y_preds_up, eta, alpha),2))
+    0.69
+    """
+    y_true = cast(NDArray, column_or_1d(y_true))
+    y_pred_low = cast(NDArray, column_or_1d(y_pred_low))
+    y_pred_up = cast(NDArray, column_or_1d(y_pred_up))
+
+    if 0 <= (1-alpha) <= 1:
+        # Mu is within the valid range
+        coverage_score = regression_coverage_score(y_true,
+                                                   y_pred_low,
+                                                   y_pred_up)
+        mean_width = regression_mean_width_score(y_pred_low,
+                                                 y_pred_up)
+        ref_length = np.subtract(float(y_true.max()),
+                                 float(y_true.min()))
+        avg_length = mean_width / ref_length
+
+        cwc = (1-avg_length)*np.exp(-eta*(coverage_score-(1-alpha))**2)
+
+        return float(cwc)
+    else:
+        raise ValueError("mu must be between 0 and 1")
+
+
 def add_jitter(
     x: NDArray,
     noise_amplitude: float = 1e-8,
@@ -926,97 +1014,10 @@
     ----------
     s : NDArray of shape (n_samples,)
         An array of scores.
->>>>>>> 7820eed3
-
-    Returns
-    -------
-    float
-<<<<<<< HEAD
-        Effective coverage score (CWC) obtained by the prediction intervals.
-
-    Notes
-    -----
-    The effective coverage score (CWC) is calculated using the following
-    formula:
-    CWC = (1 - PINAW) * exp(-eta * (PICP - (1-alpha))**2)
-
-    The CWC penalizes under- and overcoverage in the same way and summarizes
-    the quality of the prediction intervals in a single value.
-
-    High Eta (Large Positive Value):
-
-    When eta is a high positive value, it will strongly
-    emphasize the contribution of (1-pinaw). This means that the algorithm
-    will prioritize reducing the average width of the prediction intervals
-    (pinaw) over achieving a high coverage probability (picp).
-    The exponential term np.exp(-eta*(picp-mu)**2) will have a sharp decline
-    as picp deviates from mu. So, achieving a high picp becomes less important
-    compared to minimizing pinaw.
-    The impact will be narrower prediction intervals on average, which may
-    result in more precise but less conservative predictions.
-
-    Low Eta (Small Positive Value):
-
-    When eta is a low positive value, it will still
-    prioritize reducing the average width of the prediction intervals (pinaw)
-    but with less emphasis compared to higher eta values.
-    The exponential term will be less steep, meaning that deviations of picp
-    from mu will have a moderate impact.
-    You'll get a balance between prediction precision and coverage, but the
-    exact balance will depend on the specific value of eta.
-
-    Negative Eta (Any Negative Value):
-
-    When eta is negative, it will have a different effect on the formula.
-    Negative values of eta will cause the exponential term
-    np.exp(-eta*(picp-mu)**2)
-    to become larger as picp deviates from mu. This means that a negative eta
-    prioritizes achieving a high coverage probability (picp) over minimizing
-    pinaw.
-    In this case, the algorithm will aim to produce wider prediction intervals
-    to ensure a higher likelihood of capturing the true values within those
-    intervals, even if it sacrifices precision.
-    Negative eta values might be used in scenarios where avoiding errors or
-    outliers is critical.
-
-    Null Eta (Eta = 0):
-
-    Specifically, when eta is zero, the CWC score becomes equal to 1 - pinaw,
-    which is equivalent to 1 - (average width of the prediction intervals).
-    Therefore, in this case, the CWC score is primarily based on the size of
-    the prediction interval.
-
-    Examples
-    --------
-    >>> y_true = np.array([5, 7.5, 9.5, 10.5, 12.5])
-    >>> y_preds_low = np.array([4, 6, 9, 8.5, 10.5])
-    >>> y_preds_up = np.array([6, 9, 10, 12.5, 12])
-    >>> eta = 0.01
-    >>> alpha = 0.1
-    >>> print(np.round(cwc(y_true, y_preds_low, y_preds_up, eta, alpha),2))
-    0.69
-    """
-    y_true = cast(NDArray, column_or_1d(y_true))
-    y_pred_low = cast(NDArray, column_or_1d(y_pred_low))
-    y_pred_up = cast(NDArray, column_or_1d(y_pred_up))
-
-    if 0 <= (1-alpha) <= 1:
-        # Mu is within the valid range
-        coverage_score = regression_coverage_score(y_true,
-                                                   y_pred_low,
-                                                   y_pred_up)
-        mean_width = regression_mean_width_score(y_pred_low,
-                                                 y_pred_up)
-        ref_length = np.subtract(float(y_true.max()),
-                                 float(y_true.min()))
-        avg_length = mean_width / ref_length
-
-        cwc = (1-avg_length)*np.exp(-eta*(coverage_score-(1-alpha))**2)
-
-        return float(cwc)
-    else:
-        raise ValueError("mu must be between 0 and 1")
-=======
+
+    Returns
+    -------
+    float
         The length_scale array.
 
     References
@@ -1433,5 +1434,4 @@
     """
     sp_stat = spiegelhalter_statistic(y_true, y_score)
     sp_p_value = 1 - scipy.stats.norm.cdf(sp_stat)
-    return sp_p_value
->>>>>>> 7820eed3
+    return sp_p_value