--- conflicted
+++ resolved
@@ -15,17 +15,10 @@
 from mapie.conformity_scores import ConformityScore, ResidualNormalisedScore
 from mapie.estimator.regressor import EnsembleRegressor
 from mapie.utils import (check_alpha, check_alpha_and_n_samples,
-<<<<<<< HEAD
                          check_cv, check_estimator_fit_predict,
                          check_n_features_in, check_n_jobs, check_null_weight,
                          check_verbose)
 from mapie.conformity_scores.check import check_conformity_score
-=======
-                         check_conformity_score, check_cv,
-                         check_estimator_fit_predict, check_n_features_in,
-                         check_n_jobs, check_null_weight, check_verbose,
-                         get_effective_calibration_samples)
->>>>>>> 4c250014
 
 
 class MapieRegressor(BaseEstimator, RegressorMixin):
