from __future__ import annotations

from typing import Optional, Union, cast

import numpy as np
from sklearn.base import RegressorMixin
from sklearn.model_selection import BaseCrossValidator
from sklearn.utils.validation import check_is_fitted

from mapie._typing import ArrayLike, NDArray
<<<<<<< HEAD
=======
from mapie.aggregation_functions import aggregate_all
from mapie.conformity_scores import ConformityScore
>>>>>>> d247aa98
from .regression import MapieRegressor


class MapieTimeSeriesRegressor(MapieRegressor):
    """
    Prediction intervals with out-of-fold residuals for time series.

    This class implements the EnbPI strategy for estimating
    prediction intervals on single-output time series. The only valid
    ``method`` is ``"enbpi"``.

    Actually, EnbPI only corresponds to ``MapieTimeSeriesRegressor`` if the
    ``cv`` argument is of type ``BlockBootstrap``.

    References
    ----------
    Chen Xu, and Yao Xie.
    "Conformal prediction for dynamic time-series."
    https://arxiv.org/abs/2010.09107
    """

    cv_need_agg_function_ = MapieRegressor.cv_need_agg_function_ \
        + ["BlockBootstrap"]
    valid_methods_ = ["enbpi"]

    def __init__(
        self,
        estimator: Optional[RegressorMixin] = None,
        method: str = "enbpi",
        cv: Optional[Union[int, str, BaseCrossValidator]] = None,
        n_jobs: Optional[int] = None,
        agg_function: Optional[str] = "mean",
        verbose: int = 0,
        conformity_score: Optional[ConformityScore] = None,
        random_state: Optional[Union[int, np.random.RandomState]] = None,
    ) -> None:
        super().__init__(
            estimator=estimator,
            method=method,
            cv=cv,
            n_jobs=n_jobs,
            agg_function=agg_function,
            verbose=verbose,
            conformity_score=conformity_score,
            random_state=random_state
        )

    def _relative_conformity_scores(
        self,
        X: ArrayLike,
        y: ArrayLike,
        ensemble: bool = False,
    ) -> NDArray:
        """
        Compute the conformity scores on a data set.

        Parameters
        ----------
        X : ArrayLike of shape (n_samples, n_features)
            Input data.

        y : ArrayLike of shape (n_samples,)
                Input labels.

        ensemble: bool
            Boolean determining whether the predictions are ensembled or not.
            If ``False``, predictions are those of the model trained on the
            whole training set.
            If ``True``, predictions from perturbed models are aggregated by
            the aggregation function specified in the ``agg_function``
            attribute.

            If ``cv`` is ``"prefit"`` or ``"split"``, ``ensemble`` is ignored.

            By default ``False``.

        Returns
        -------
            The conformity scores corresponding to the input data set.
        """
        y_pred, _ = super().predict(X, alpha=0.5, ensemble=ensemble)
        scores = np.array(
            self.conformity_score_function_.get_conformity_scores(X, y, y_pred)
        )
        return scores

<<<<<<< HEAD
=======
    def _beta_optimize(
        self,
        alpha: Union[float, NDArray],
        upper_bounds: NDArray,
        lower_bounds: NDArray,
    ) -> NDArray:
        """
        Minimize the width of the PIs, for a given difference of quantiles.

        Parameters
        ----------
        alpha: Union[float, NDArray]
            The quantiles to compute.

        upper_bounds: NDArray
            The array of upper values.

        lower_bounds: NDArray
            The array of lower values.

        Returns
        -------
        NDArray
            Array of betas minimizing the differences
            ``(1-alpa+beta)-quantile - beta-quantile``.

        Raises
        ------
        ValueError
            If lower and upper bounds arrays don't have the same shape.
        """
        if lower_bounds.shape != upper_bounds.shape:
            raise ValueError(
                "Lower and upper bounds arrays should have the same shape."
            )
        alpha = cast(NDArray, alpha)
        betas_0 = np.full(
            shape=(len(lower_bounds), len(alpha)),
            fill_value=np.nan,
            dtype=float,
        )

        for ind_alpha, _alpha in enumerate(alpha):
            betas = np.linspace(
                _alpha / (len(lower_bounds) + 1),
                _alpha,
                num=len(lower_bounds),
                endpoint=True,
            )
            one_alpha_beta = np_nanquantile(
                upper_bounds.astype(float),
                1 - _alpha + betas,
                axis=1,
                method="higher",
            )
            beta = np_nanquantile(
                lower_bounds.astype(float),
                betas,
                axis=1,
                method="lower",
            )
            betas_0[:, ind_alpha] = betas[
                np.argmin(one_alpha_beta - beta, axis=0)
            ]

        return betas_0

>>>>>>> d247aa98
    def fit(
        self,
        X: ArrayLike,
        y: ArrayLike,
        sample_weight: Optional[ArrayLike] = None,
        ensemble: bool = False,
    ) -> MapieTimeSeriesRegressor:
        """
        Compared to the method ``fit`` of ``MapieRegressor``, the ``fit``
        method of ``MapieTimeSeriesRegressor`` computes the
        ``conformity_scores_`` with relative values.

        Parameters
        ----------
        X: ArrayLike of shape (n_samples, n_features)
            Training data.

        y: ArrayLike of shape (n_samples,)
            Training labels.

        sample_weight: Optional[ArrayLike] of shape (n_samples,)
            Sample weights for fitting the out-of-fold models.
            If ``None``, then samples are equally weighted.
            If some weights are null,
            their corresponding observations are removed
            before the fitting process and hence have no conformity scores.
            If weights are non-uniform,
            conformity scores are still uniformly weighted.

            By default ``None``.

        ensemble: bool
            Boolean determining whether the predictions are ensembled or not.
            If ``False``, predictions are those of the model trained on the
            whole training set.
            If ``True``, predictions from perturbed models are aggregated by
            the aggregation function specified in the ``agg_function``
            attribute.

            If ``cv`` is ``"prefit"`` or ``"split"``, ``ensemble`` is ignored.

            By default ``False``.

        Returns
        -------
        MapieTimeSeriesRegressor
            The model itself.
        """
        self = super().fit(X=X, y=y, sample_weight=sample_weight)
        self.conformity_scores_ = self._relative_conformity_scores(
            X, y, ensemble=ensemble
        )
        return self

    def partial_fit(
        self,
        X: ArrayLike,
        y: ArrayLike,
        ensemble: bool = False,
    ) -> MapieTimeSeriesRegressor:
        """
        Update the ``conformity_scores_`` attribute when new data with known
        labels are available.
        Note: Don't use ``partial_fit`` with samples of the training set.

        Parameters
        ----------
        X: ArrayLike of shape (n_samples_test, n_features)
            Input data.

        y: ArrayLike of shape (n_samples_test,)
            Input labels.

        ensemble: bool
            Boolean determining whether the predictions are ensembled or not.
            If ``False``, predictions are those of the model trained on the
            whole training set.
            If ``True``, predictions from perturbed models are aggregated by
            the aggregation function specified in the ``agg_function``
            attribute.

            If ``cv`` is ``"prefit"`` or ``"split"``, ``ensemble`` is ignored.

            By default ``False``.

        Returns
        -------
        MapieTimeSeriesRegressor
            The model itself.

        Raises
        ------
        ValueError
            If the length of ``y`` is greater than
            the length of the training set.
        """
        check_is_fitted(self, self.fit_attributes)
        X = cast(NDArray, X)
        y = cast(NDArray, y)
        n = len(self.conformity_scores_)
        if len(X) > n:
            raise ValueError(
                "The number of observations to update is higher than the"
                "number of training instances."
            )
        new_conformity_scores_ = self._relative_conformity_scores(
            X, y, ensemble=ensemble
        )
        self.conformity_scores_ = np.roll(
            self.conformity_scores_, -len(new_conformity_scores_)
        )
        self.conformity_scores_[
            -len(new_conformity_scores_):
        ] = new_conformity_scores_
        return self

    def _more_tags(self):
        return {
            "_xfail_checks":
            {
                "check_estimators_partial_fit_n_features":
                "partial_fit can only be called on fitted models"
            }
        }<|MERGE_RESOLUTION|>--- conflicted
+++ resolved
@@ -8,11 +8,7 @@
 from sklearn.utils.validation import check_is_fitted
 
 from mapie._typing import ArrayLike, NDArray
-<<<<<<< HEAD
-=======
-from mapie.aggregation_functions import aggregate_all
 from mapie.conformity_scores import ConformityScore
->>>>>>> d247aa98
 from .regression import MapieRegressor
 
 
@@ -99,76 +95,6 @@
         )
         return scores
 
-<<<<<<< HEAD
-=======
-    def _beta_optimize(
-        self,
-        alpha: Union[float, NDArray],
-        upper_bounds: NDArray,
-        lower_bounds: NDArray,
-    ) -> NDArray:
-        """
-        Minimize the width of the PIs, for a given difference of quantiles.
-
-        Parameters
-        ----------
-        alpha: Union[float, NDArray]
-            The quantiles to compute.
-
-        upper_bounds: NDArray
-            The array of upper values.
-
-        lower_bounds: NDArray
-            The array of lower values.
-
-        Returns
-        -------
-        NDArray
-            Array of betas minimizing the differences
-            ``(1-alpa+beta)-quantile - beta-quantile``.
-
-        Raises
-        ------
-        ValueError
-            If lower and upper bounds arrays don't have the same shape.
-        """
-        if lower_bounds.shape != upper_bounds.shape:
-            raise ValueError(
-                "Lower and upper bounds arrays should have the same shape."
-            )
-        alpha = cast(NDArray, alpha)
-        betas_0 = np.full(
-            shape=(len(lower_bounds), len(alpha)),
-            fill_value=np.nan,
-            dtype=float,
-        )
-
-        for ind_alpha, _alpha in enumerate(alpha):
-            betas = np.linspace(
-                _alpha / (len(lower_bounds) + 1),
-                _alpha,
-                num=len(lower_bounds),
-                endpoint=True,
-            )
-            one_alpha_beta = np_nanquantile(
-                upper_bounds.astype(float),
-                1 - _alpha + betas,
-                axis=1,
-                method="higher",
-            )
-            beta = np_nanquantile(
-                lower_bounds.astype(float),
-                betas,
-                axis=1,
-                method="lower",
-            )
-            betas_0[:, ind_alpha] = betas[
-                np.argmin(one_alpha_beta - beta, axis=0)
-            ]
-
-        return betas_0
-
->>>>>>> d247aa98
     def fit(
         self,
         X: ArrayLike,
